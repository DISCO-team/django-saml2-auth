"""Utility functions for various SAML client functions.
"""

from typing import Any, Callable, Dict, Mapping, Optional, Union

from dictor import dictor
from django.conf import settings
from django.http import HttpRequest, HttpResponse, HttpResponseRedirect
from django.urls import NoReverseMatch
from django_saml2_auth.errors import (
    ERROR_CREATING_SAML_CONFIG_OR_CLIENT,
    INVALID_METADATA_URL,
    NO_ISSUER_IN_SAML_RESPONSE,
    NO_METADATA_URL_ASSOCIATED,
    NO_METADATA_URL_OR_FILE,
    NO_NAME_ID_IN_SAML_RESPONSE,
    NO_SAML_CLIENT,
    NO_SAML_RESPONSE_FROM_CLIENT,
    NO_SAML_RESPONSE_FROM_IDP,
    NO_TOKEN_SPECIFIED,
    NO_USERNAME_OR_EMAIL_SPECIFIED,
    NO_USER_IDENTITY_IN_SAML_RESPONSE,
)
from django_saml2_auth.exceptions import SAMLAuthError
from django_saml2_auth.utils import get_reverse, run_hook
from saml2 import BINDING_HTTP_POST, BINDING_HTTP_REDIRECT, entity
from saml2.client import Saml2Client
from saml2.config import Config as Saml2Config
from saml2.httpbase import HTTPBase
from saml2.mdstore import MetaDataExtern
from saml2.response import AuthnResponse


def get_assertion_url(request: HttpRequest) -> str:
    """Extract protocol and domain name from request, if ASSERTION_URL is not specified in settings,
    otherwise the ASSERTION_URL is returned.

    Args:
        request (HttpRequest): Django request object

    Returns:
        str: Either protocol://host or ASSERTION_URL
    """
    saml2_auth_settings = settings.SAML2_AUTH
    assertion_url = dictor(saml2_auth_settings, "ASSERTION_URL")
    if assertion_url:
        return assertion_url

    protocol = "https" if request.is_secure() else "http"
    host = request.get_host()
    return f"{protocol}://{host}"


def get_default_next_url() -> Optional[str]:
    """Get default next url for redirection, which is either the DEFAULT_NEXT_URL from settings or
    admin index.

    Returns:
        Optional[str]: Returns default next url for redirection or admin index
    """
    saml2_auth_settings = settings.SAML2_AUTH
    default_next_url = dictor(saml2_auth_settings, "DEFAULT_NEXT_URL")
    if default_next_url:
        return default_next_url

    # Lazily evaluate this in case we don't have admin loaded.
    return get_reverse("admin:index")


def validate_metadata_url(url: str) -> bool:
    """Validates metadata URL

    Args:
        url (str): Metadata URL

    Returns:
        bool: Wether the metadata URL is valid or not
    """
    try:
        http_client = HTTPBase()
        metadata = MetaDataExtern(None, url=url, http=http_client)
        metadata.load()
    except:
        return False

    return True


def get_metadata(request: HttpRequest, user_id: Optional[str] = None, **extra_data) -> Mapping[str, Any]:
    """Returns metadata information, either by running the GET_METADATA_AUTO_CONF_URLS hook function
    if available, or by checking and returning a local file path or the METADATA_AUTO_CONF_URL. URLs
    are always validated and invalid URLs will be either filtered or raise a SAMLAuthError
    exception.

    Args:
        user_id (str, optional): If passed, it will be further processed by the
            GET_METADATA_AUTO_CONF_URLS trigger, which will return the metadata URL corresponding to
            the given user identifier, either email or username. Defaults to None.

    Raises:
        SAMLAuthError: No metadata URL associated with the given user identifier.
        SAMLAuthError: Invalid metadata URL.

    Returns:
        Mapping[str, Any]: Returns a SAML metadata object as dictionary
    """
    saml2_auth_settings = settings.SAML2_AUTH
    get_metadata_trigger = dictor(saml2_auth_settings, "TRIGGER.GET_METADATA_AUTO_CONF_URLS")
    if get_metadata_trigger:
        metadata_urls = run_hook(get_metadata_trigger, request, user_id, **extra_data)
        if metadata_urls:
            # Filter invalid metadata URLs
            filtered_metadata_urls = list(
                filter(lambda md: validate_metadata_url(md["url"]), metadata_urls))
            return {"remote": filtered_metadata_urls}
        else:
            raise SAMLAuthError("No metadata URL associated with the given user identifier.",
                                extra={
                                    "exc_type": ValueError,
                                    "error_code": NO_METADATA_URL_ASSOCIATED,
                                    "reason": "There was an error processing your request.",
                                    "status_code": 500
                                })

    metadata_local_file_path = dictor(saml2_auth_settings, "METADATA_LOCAL_FILE_PATH")
    if metadata_local_file_path:
        return {"local": [metadata_local_file_path]}
    else:
        single_metadata_url = dictor(saml2_auth_settings, "METADATA_AUTO_CONF_URL")
        if validate_metadata_url(single_metadata_url):
            return {"remote": [{"url": single_metadata_url}]}
        else:
            raise SAMLAuthError("Invalid metadata URL.", extra={
                "exc_type": ValueError,
                "error_code": INVALID_METADATA_URL,
                "reason": "There was an error processing your request.",
                "status_code": 500
            })


def get_saml_client(domain: str,
                    acs: Callable[..., HttpResponse],
                    request: HttpRequest,
                    user_id: str = None,
                    **extra_data) -> Optional[Saml2Client]:
    """Create a new Saml2Config object with the given config and return an initialized Saml2Client
    using the config object. The settings are read from django settings key: SAML2_AUTH.

    Args:
        domain (str): Domain name to get SAML config for
        acs (Callable[..., HttpResponse]): The acs endpoint

    Raises:
        SAMLAuthError: Re-raise any exception raised by Saml2Config or Saml2Client

    Returns:
        Optional[Saml2Client]: A Saml2Client or None
    """
    acs_url = domain + get_reverse([acs, "acs", "django_saml2_auth:acs"])
    metadata = get_metadata(request, user_id, **extra_data)
    if (("local" in metadata and not metadata["local"]) or
            ("remote" in metadata and not metadata["remote"])):
        raise SAMLAuthError("Metadata URL/file is missing.", extra={
            "exc_type": NoReverseMatch,
            "error_code": NO_METADATA_URL_OR_FILE,
            "reason": "There was an error processing your request.",
            "status_code": 500
        })

    saml2_auth_settings = settings.SAML2_AUTH

    saml_settings = {
        "metadata": metadata,
        "allow_unknown_attributes": True,
        "debug": saml2_auth_settings.get("DEBUG", False),
        "service": {
            "sp": {
                "endpoints": {
                    "assertion_consumer_service": [
                        (acs_url, BINDING_HTTP_REDIRECT),
                        (acs_url, BINDING_HTTP_POST)
                    ],
                },
                "allow_unsolicited": True,
                "authn_requests_signed": dictor(
                    saml2_auth_settings, "AUTHN_REQUESTS_SIGNED", default=True),
                "logout_requests_signed": dictor(
                    saml2_auth_settings, "LOGOUT_REQUESTS_SIGNED", default=True),
                "want_assertions_signed": dictor(
                    saml2_auth_settings, "WANT_ASSERTIONS_SIGNED", default=True),
                "want_response_signed": dictor(
                    saml2_auth_settings, "WANT_RESPONSE_SIGNED", default=True),
            },
        },
    }

<<<<<<< HEAD
    get_entity_id_trigger = dictor(settings.SAML2_AUTH, "TRIGGER.GET_ENTITY_ID_URL")
=======
    get_entity_id_trigger = dictor(saml2_auth_settings, "TRIGGER.GET_ENTITY_ID_URL")
>>>>>>> 73439c92
    if get_entity_id_trigger:
        entity_id = run_hook(get_entity_id_trigger, request, user_id)
        if entity_id:
            saml_settings["entityid"] = entity_id

    entity_id = saml2_auth_settings.get("ENTITY_ID")
    if "entityid" not in saml_settings and entity_id:
        saml_settings["entityid"] = entity_id

    name_id_format = saml2_auth_settings.get("NAME_ID_FORMAT")
    if name_id_format:
        saml_settings["service"]["sp"]["name_id_format"] = name_id_format

    accepted_time_diff = saml2_auth_settings.get("ACCEPTED_TIME_DIFF")
    if accepted_time_diff:
        saml_settings['accepted_time_diff'] = accepted_time_diff

    try:
        sp_config = Saml2Config()
        sp_config.load(saml_settings)
        saml_client = Saml2Client(config=sp_config)
        return saml_client
    except Exception as exc:
        raise SAMLAuthError(str(exc), extra={
            "exc": exc,
            "exc_type": type(exc),
            "error_code": ERROR_CREATING_SAML_CONFIG_OR_CLIENT,
            "reason": "There was an error processing your request.",
            "status_code": 500
        })


def decode_saml_response(
        request: HttpRequest,
        acs: Callable[..., HttpResponse]) -> Union[HttpResponseRedirect, Optional[AuthnResponse]]:
    """Given a request, the authentication response inside the SAML response body is parsed,
    decoded and returned. If there are any issues parsing the request, the identity or the issuer,
    an exception is raised.

    Args:
        request (HttpRequest): Django request object from identity provider (IdP)
        acs (Callable[..., HttpResponse]): The acs endpoint

    Raises:
        SAMLAuthError: There was no response from SAML client.
        SAMLAuthError: There was no response from SAML identity provider.
        SAMLAuthError: No name_id in SAML response.
        SAMLAuthError: No issuer/entity_id in SAML response.
        SAMLAuthError: No user identity in SAML response.

    Returns:
        Union[HttpResponseRedirect, Optional[AuthnResponse]]: Returns an AuthnResponse object for
        extracting user identity from.
    """
    saml_client = get_saml_client(get_assertion_url(request), acs, request)
    if not saml_client:
        raise SAMLAuthError("There was an error creating the SAML client.", extra={
            "exc_type": ValueError,
            "error_code": NO_SAML_CLIENT,
            "reason": "There was an error processing your request.",
            "status_code": 500
        })

    response = request.POST.get("SAMLResponse") or None
    if not response:
        raise SAMLAuthError("There was no response from SAML client.", extra={
            "exc_type": ValueError,
            "error_code": NO_SAML_RESPONSE_FROM_CLIENT,
            "reason": "There was an error processing your request.",
            "status_code": 500
        })

    authn_response = saml_client.parse_authn_request_response(response, entity.BINDING_HTTP_POST)
    if not authn_response:
        raise SAMLAuthError("There was no response from SAML identity provider.", extra={
            "exc_type": ValueError,
            "error_code": NO_SAML_RESPONSE_FROM_IDP,
            "reason": "There was an error processing your request.",
            "status_code": 500
        })

    if not authn_response.name_id:
        raise SAMLAuthError("No name_id in SAML response.", extra={
            "exc_type": ValueError,
            "error_code": NO_NAME_ID_IN_SAML_RESPONSE,
            "reason": "There was an error processing your request.",
            "status_code": 500
        })

    if not authn_response.issuer():
        raise SAMLAuthError("No issuer/entity_id in SAML response.", extra={
            "exc_type": ValueError,
            "error_code": NO_ISSUER_IN_SAML_RESPONSE,
            "reason": "There was an error processing your request.",
            "status_code": 500
        })

    if not authn_response.get_identity():
        raise SAMLAuthError("No user identity in SAML response.", extra={
            "exc_type": ValueError,
            "error_code": NO_USER_IDENTITY_IN_SAML_RESPONSE,
            "reason": "There was an error processing your request.",
            "status_code": 500
        })

    return authn_response


def extract_user_identity(user_identity: Dict[str, Any]) -> Dict[str, Optional[Any]]:
    """Extract user information from SAML user identity object

    Args:
        user_identity (Dict[str, Any]): SAML user identity object (dict)

    Raises:
        SAMLAuthError: No username or email provided.

    Returns:
        Dict[str, Optional[Any]]: Cleaned user information plus user_identity
            for backwards compatibility
    """
    saml2_auth_settings = settings.SAML2_AUTH

    email_field = dictor(
        saml2_auth_settings, "ATTRIBUTES_MAP.email", default="user.email")
    username_field = dictor(
        saml2_auth_settings, "ATTRIBUTES_MAP.username", default="user.username")
    firstname_field = dictor(
        saml2_auth_settings, "ATTRIBUTES_MAP.first_name", default="user.first_name")
    lastname_field = dictor(
        saml2_auth_settings, "ATTRIBUTES_MAP.last_name", default="user.last_name")
    token_field = dictor(settings.SAML2_AUTH, "ATTRIBUTES_MAP.token", default="token")

    user = {}
    user["email"] = dictor(user_identity, f"{email_field}/0", pathsep="/")  # Path includes "."
    user["username"] = dictor(user_identity, f"{username_field}/0", pathsep="/")
    user["first_name"] = dictor(user_identity, f"{firstname_field}/0", pathsep="/")
    user["last_name"] = dictor(user_identity, f"{lastname_field}/0", pathsep="/")

    TOKEN_REQUIRED = dictor(saml2_auth_settings, "TOKEN_REQUIRED", default=True)
    if TOKEN_REQUIRED:
        token_field = dictor(saml2_auth_settings, "ATTRIBUTES_MAP.token", default="token")
        user["token"] = dictor(user_identity, f"{token_field}.0")

    if user["email"]:
        user["email"] = user["email"].lower()
    if user["username"]:
        user["username"] = user["username"].lower()

    # For backwards compatibility
    user["user_identity"] = user_identity

    if not user["email"] and not user["username"]:
        raise SAMLAuthError("No username or email provided.", extra={
            "exc_type": ValueError,
            "error_code": NO_USERNAME_OR_EMAIL_SPECIFIED,
            "reason": "Username or email must be configured on the SAML app before logging in.",
            "status_code": 422
        })

    if TOKEN_REQUIRED and not user.get("token"):
        raise SAMLAuthError("No token specified.", extra={
            "exc_type": ValueError,
            "error_code": NO_TOKEN_SPECIFIED,
            "reason": "Token must be configured on the SAML app before logging in.",
            "status_code": 422
        })

    return user<|MERGE_RESOLUTION|>--- conflicted
+++ resolved
@@ -194,11 +194,7 @@
         },
     }
 
-<<<<<<< HEAD
-    get_entity_id_trigger = dictor(settings.SAML2_AUTH, "TRIGGER.GET_ENTITY_ID_URL")
-=======
     get_entity_id_trigger = dictor(saml2_auth_settings, "TRIGGER.GET_ENTITY_ID_URL")
->>>>>>> 73439c92
     if get_entity_id_trigger:
         entity_id = run_hook(get_entity_id_trigger, request, user_id)
         if entity_id:
@@ -314,6 +310,7 @@
         user_identity (Dict[str, Any]): SAML user identity object (dict)
 
     Raises:
+        SAMLAuthError: No token specified.
         SAMLAuthError: No username or email provided.
 
     Returns:
@@ -330,7 +327,6 @@
         saml2_auth_settings, "ATTRIBUTES_MAP.first_name", default="user.first_name")
     lastname_field = dictor(
         saml2_auth_settings, "ATTRIBUTES_MAP.last_name", default="user.last_name")
-    token_field = dictor(settings.SAML2_AUTH, "ATTRIBUTES_MAP.token", default="token")
 
     user = {}
     user["email"] = dictor(user_identity, f"{email_field}/0", pathsep="/")  # Path includes "."
