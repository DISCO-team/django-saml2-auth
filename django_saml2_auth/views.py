--- conflicted
+++ resolved
@@ -6,7 +6,6 @@
 import urllib.parse as urlparse
 import logging
 from urllib.parse import unquote
-import json
 
 from dictor import dictor
 from django import get_version
@@ -134,14 +133,10 @@
         return HttpResponseRedirect(frontend_url + query)
 
     if target_user.is_active:
-<<<<<<< HEAD
-        after_login_trigger = dictor(settings.SAML2_AUTH, "TRIGGER.AFTER_LOGIN")
-=======
         model_backend = "django.contrib.auth.backends.ModelBackend"
         login(request, target_user, model_backend)
 
         after_login_trigger = dictor(saml2_auth_settings, "TRIGGER.AFTER_LOGIN")
->>>>>>> 9213beea
         if after_login_trigger:
             run_hook(after_login_trigger, request, user, target_user)
             logger.warning('request session %s', dict(request.session))
